--- conflicted
+++ resolved
@@ -158,13 +158,9 @@
     total_size = 1
     for dim in shape:
       total_size *= dim
-<<<<<<< HEAD
-    if size_limit < 0 or size_limit > total_size:
+      
+    if size_limit < 0 or size_limit >= total_size:
       return json.dumps(tensor.cpu().detach().numpy().tolist())
-=======
-    if size_limit < 0 or size_limit >= total_size:
-      return json.dumps(tensor.detach().numpy().tolist())
->>>>>>> 95b46eb3
 
     return json.dumps((tensor.cpu().detach().numpy().flatten())[:size_limit].tolist())
 
