--- conflicted
+++ resolved
@@ -93,22 +93,16 @@
 
   // The ids of its parent graphs.
   parentGraphIds?: string[];
-}
-
-<<<<<<< HEAD
-  // The level in the graph tree.
-  level?: number;
   overlays?: Record<string, NodeDataProviderData>;
   /** @deprecated */
   perf_data?: NodeDataProviderData;
   overrides?: OverridesPerNode;
-
-=======
+}
+
 /** A graph with its level, used in the graph selector. */
 export declare interface GraphWithLevel {
   graph: Graph;
   level: number;
->>>>>>> 5152fa58
 }
 
 /** A single node in the graph. */
