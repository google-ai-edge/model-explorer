--- conflicted
+++ resolved
@@ -8,12 +8,8 @@
     "build-npm": "./scripts/build_npm.sh",
     "deploy": "./scripts/build_and_update_python_package.sh",
     "watch": "ng build --watch --configuration development",
-<<<<<<< HEAD
-    "test": "ng test",
+    "test": "ng test model_explorer",
     "prepare": "git config --local core.hooksPath .githooks/"
-=======
-    "test": "ng test model_explorer"
->>>>>>> 5152fa58
   },
   "private": true,
   "dependencies": {
